<!DOCTYPE html>
<html>
<head>
  <title>Performance Timeline Level 2</title>
  <meta charset='utf-8'>
  <script src='https://www.w3.org/Tools/respec/respec-w3c-common' async class=
  'remove'></script>
  <script class='remove'>
    var respecConfig = {
      github: "https://github.com/w3c/performance-timeline/",
      shortName: "performance-timeline-2",
      specStatus: "ED",
      editors: [
        {
          name: "Ilya Grigorik",
          url: "https://www.igvita.com/",
          mailto: "igrigorik@gmail.com",
          company: "Google",
          companyURL: "https://www.google.com/",
          w3cid: "56102",
        },
      ],
      formerEditors: [
        {
          name: "Jatinder Mann",
          mailto: "jmann@microsoft.com",
          company: "Microsoft Corp.",
          note: "Until November 2014",
        },
        {
          name: "Zhiheng Wang",
          company: "Google",
          note: "Until July 2013",
        },
      ],
      wg: "Web Performance Working Group",
      wgURI: "https://www.w3.org/webperf/",
      format: "markdown",
      testSuiteURI:
        "https://github.com/web-platform-tests/wpt/tree/master/performance-timeline",
      wgPatentURI: "https://www.w3.org/2004/01/pp-impl/45211/status",
      lint: {
        "check-punctuation": true,
      },
      doJsonLd: true,
      xref: "web-platform",
      mdn: true,
    };
  </script>
</head>
<body>
  <section id='abstract'>
    <p>This specification extends the High Resolution Time specification
    [[HR-TIME-2]] by providing methods to store and retrieve high resolution
    performance metric data.</p>
  </section>
  <section id='sotd'>
    <p>Performance Timeline Level 2 replaces the first version of
    [[PERFORMANCE-TIMELINE]] and includes:</p>
    <ul>
      <li>Extends the base definition of the <a data-cite=
      "hr-time-2#sec-performance">Performance</a> interface defined by
      [[HR-TIME-2]];
      </li>
      <li>Exposes <a>PerformanceEntry</a> in Web Workers [[WORKERS]];
      </li>
      <li>Adds support for <a data-lt='PerformanceObserver'>performance
      observers</a>.
      </li>
    </ul>
  </section>
  <section class='informative'>
    <h2>Introduction</h2>
    <p>Accurately measuring performance characteristics of web applications is
    an important aspect of making web applications faster. This specification
    defines the necessary <a>Performance Timeline</a> primitives that enable
    web developers to access, instrument, and retrieve various performance
    metrics from the full lifecycle of a web application.</p>
    <p>[[NAVIGATION-TIMING-2]], [[RESOURCE-TIMING-2]], and [[USER-TIMING-2]]
    are examples of specifications that define timing information related to
    the navigation of the document, resources on the page, and developer
    scripts, respectively. Together these and other performance interfaces
    define performance metrics that describe the <a>Performance Timeline</a> of
    a web application. For example, the following script shows how a developer
    can access the <a>Performance Timeline</a> to obtain performance metrics
    related to the navigation of the document, resources on the page, and
    developer scripts:</p>
    <pre class="example html">
      &lt;!doctype html&gt;
      &lt;html&gt;
      &lt;head&gt;&lt;/head&gt;
      &lt;body onload="init()"&gt;
        &lt;img id="image0" src="https://www.w3.org/Icons/w3c_main.png" /&gt;
        &lt;script&gt;
          function init() {
            // see [[USER-TIMING-2]]
            performance.mark("startWork");
            doWork(); // Some developer code
            performance.mark("endWork");
            measurePerf();
          }
          function measurePerf() {
            performance
              .getEntries()
              .map(entry =&gt; JSON.stringify(entry, null, 2))
              .forEach(json =&gt; console.log(json));
          }
        &lt;/script&gt;
        &lt;/body&gt;
      &lt;/html&gt;
    </pre>
    <p>Alternatively, the developer can observe the <a>Performance Timeline</a>
    and be notified of new performance metrics and, optionally, previously
    buffered performance metrics of specified type, via the
    <a>PerformanceObserver</a> interface:</p>
    <pre class="example">
    &lt;!doctype html&gt;
    &lt;html&gt;
    &lt;head&gt;&lt;/head&gt;
    &lt;body&gt;
    &lt;img id="image0" src="https://www.w3.org/Icons/w3c_main.png" /&gt;
    &lt;script&gt;
    // Know when the entry types we would like to use are not supported.
    function detectSupport(entryTypes) {
      for (const entryType of entryTypes) {
        if (!PerformanceObserver.supportedEntryTypes.includes(entryType)) {
          // Indicate to client-side analytics that |entryType| is not supported.
        }
      }
    }
    detectSupport(["resource", "mark", "measure"]);
    const userTimingObserver = new PerformanceObserver(list =&gt; {
      list
        .getEntries()
        // Get the values we are interested in
        .map(({ name, entryType, startTime, duration }) =&gt; {
          const obj = {
            "Duration": duration,
            "Entry Type": entryType,
            "Name": name,
            "Start Time": startTime,
          };
          return JSON.stringify(obj, null, 2);
        })
        // Display them to the console.
        .forEach(console.log);
      // Disconnect after processing the events.
      userTimingObserver.disconnect();
    });
    // Subscribe to new events for User-Timing.
    userTimingObserver.observe({entryTypes: ["mark", "measure"]});
    const resourceObserver = new PerformanceObserver(list =&gt; {
      list
        .getEntries()
        // Get the values we are interested in
        .map(({ name, startTime, fetchStart, responseStart, responseEnd }) =&gt; {
          const obj = {
            "Name": name,
            "Start Time": startTime,
            "Fetch Start": fetchStart,
            "Response Start": responseStart,
            "Response End": responseEnd,
          };
          return JSON.stringify(obj, null, 2);
        })
        // Display them to the console.
        .forEach(console.log);
      // Disconnect after processing the events.
      resourceObserver.disconnect();
    });
    // Retrieve buffered events and subscribe to newer events for Resource Timing.
    resourceObserver.observe({type: "resource", buffered: true});
    &lt;/script&gt;
    &lt;/body&gt;
    &lt;/html&gt;
    </pre>
    <p>The <a>PerformanceObserver</a> interface was added in Performance
    Timeline Level 2 and is designed to address limitations of the buffer-based
    approach shown in the first example. By using the PerformanceObserver
    interface, the application can:</p>
    <ul>
      <li>Avoid polling the timeline to detect new metrics</li>
      <li>Eliminate costly deduplication logic to identify new metrics</li>
      <li>Eliminate race conditions with other consumers that may want to
      manipulate the buffer</li>
    </ul>
    <p>The developer is encouraged to use <a>PerformanceObserver</a> where
    possible. Further, new performance API's and metrics may only be available
    through the <a>PerformanceObserver</a> interface.</p>
  </section>
  <section id="conformance">
    <p>Conformance requirements phrased as algorithms or specific steps may be
    implemented in any manner, so long as the end result is equivalent. (In
    particular, the algorithms defined in this specification are intended to be
    easy to follow, and not intended to be performant).</p>
  </section>
  <section>
    <h2><dfn>Performance Timeline</dfn></h2>
    <p>Each <a>ECMAScript global environment</a> has:</p>
    <ul>
      <li>a <dfn>performance observer task queued flag</dfn></li>
      <li>a <dfn>list of <a>registered performance observer</a> objects</dfn>
      that is initially empty</li>
      <li>an initially empty <dfn>performance entry buffer map</dfn>
      <a>map</a>,
      <a>keyed</a> on a <code>DOMString</code>,
      representing the entry type to which the buffer belongs. The
      <a>map</a>'s
      <a>value</a> is the following tuple:
        <ul>
          <li>A <dfn>performance entry buffer</dfn> to store
            <a>PerformanceEntry</a> objects, that is initially empty.</li>
          <li>A <dfn>maxBufferSize</dfn> indicating the max
            buffer size for this entry type.</li>
          <li>A <code>boolean</code> <dfn>availableFromTimeline</dfn>
            indicating whether this entry type is available from the
            <a>Performance</a> interface.</li>
        </ul>
      </li>
    </ul>
    <p>In order to get the <dfn>relevant performance entry tuple</dfn>, given
    <var>entryType</var> as input, run the following steps:</p>
    <ol>
      <li>Let <var>map</var> be the <a>performance entry buffer map</a> associated
      with the <a>relevant global object</a> of the <a>context object</a>.</li>
      <li>Return the value returned when <a>getting the value of an entry</a>, given
      <var>entryType</var> as <a>key</a>.</li>
    </ol>

    <section data-dfn-for="Performance" data-link-for="Performance">
      <h2>Extensions to the <dfn data-cite=
      "hr-time-2#sec-performance">Performance</dfn> interface</h2>
      <p>This extends the <a data-cite=
      "hr-time-2#sec-performance">Performance</a> interface [[HR-TIME-2]] and
      hosts performance related attributes and methods used to retrieve the
      performance metric data from the <a>Performance Timeline</a>.</p>
      <pre class="idl">
      partial interface Performance {
        PerformanceEntryList getEntries ();
        PerformanceEntryList getEntriesByType (DOMString type);
        PerformanceEntryList getEntriesByName (DOMString name, optional DOMString type);
      };
      typedef sequence&lt;PerformanceEntry&gt; PerformanceEntryList;
      </pre>
      <p>The <dfn>PerformanceEntryList</dfn> represents a sequence of
      <a>PerformanceEntry</a>, providing developers with all the convenience
      methods found on JavaScript arrays.</p>
        <section>
          <h2><dfn>getEntries()</dfn> method</h2>
          <p>Returns a <a>PerformanceEntryList</a> object returned by the
          <a>filter buffer map by name and type</a> algorithm with
          <var>name</var> and <var>type</var> set to <code>null</code>.</p>
        </section>
        <section>
          <h2><dfn>getEntriesByType()</dfn> method</h2>
          <p>Returns a <a>PerformanceEntryList</a> object returned by
          <a>filter buffer map by name and type</a> algorithm with
          <var>name</var> set to <code>null</code>, and
          <var>type</var> set to the method's input <code>type</code>
          parameter.</p>
        </section>
        <section>
          <h2><dfn>getEntriesByName()</dfn> method</h2>
          <p>Returns a <a>PerformanceEntryList</a> object returned by
          <a>filter buffer map by name and type</a> algorithm with
          <var>name</var> set to the method input <code>name</code>
          parameter, and <var>type</var> set to <code>null</code> if optional
          `entryType` is omitted, or set to the method's input
          <code>type</code> parameter otherwise.</p>
        </section>
      </section>
    </section>
    <section data-dfn-for="PerformanceEntry" data-link-for="PerformanceEntry">
      <h2>The <dfn>PerformanceEntry</dfn> interface</h2>
      <p>The <a>PerformanceEntry</a> interface hosts the performance data of
      various metrics.</p>
      <pre class='idl'>
      [Exposed=(Window,Worker)]
      interface PerformanceEntry {
        readonly    attribute DOMString           name;
        readonly    attribute DOMString           entryType;
        readonly    attribute DOMHighResTimeStamp startTime;
        readonly    attribute DOMHighResTimeStamp duration;
        [Default] object toJSON();
      };</pre>
      <dl>
        <dt><dfn>name</dfn></dt>
        <dd>
          This attribute MUST return an identifier for this
          <a>PerformanceEntry</a> object. This identifier does not have to be
          unique.
        </dd>
        <dt><dfn>entryType</dfn></dt>
        <dd>
          This attribute MUST return the type of the interface represented by
          this <a>PerformanceEntry</a> object.
          <p class="note">Example `entryType` values defined by other
          specifications include: <code>"mark"</code> and
          <code>"measure"</code> [[USER-TIMING-2]], <code>"navigation"</code>
          [[NAVIGATION-TIMING-2]], <code>"resource"</code>
          [[RESOURCE-TIMING-2]], <!-- TODO: add long task spec reference -->
           and <code>"longtask"</code>.</p>
        </dd>
        <dt><dfn>startTime</dfn></dt>
        <dd>This attribute MUST return the time value of the first recorded
        timestamp of this performance metric. If the startTime concept doesn't
        apply, a performance metric may choose to return a `startTime` of
        <code>0</code>.</dd>
        <dt><dfn>duration</dfn></dt>
        <dd>
          This attribute MUST return the time value of the duration of the
          entire event being recorded by this <a>PerformanceEntry</a>.
          Typically, this would be the time difference between the last
          recorded timestamp and the first recorded timestamp of this
          <a>PerformanceEntry</a>. If the duration concept doesn't apply, a
          performance metric may choose to return a `duration` of
          <code>0</code>.
        </dd>
      </dl>
      <p>When <dfn>toJSON</dfn> is called, run [[WebIDL]]'s <a>default toJSON operation</a>.</p>
    </section>
    <section data-link-for="PerformanceObserver" data-dfn-for=
    "PerformanceObserver">
      <h2>The <dfn>PerformanceObserver</dfn> interface</h2>
      <p>The <a>PerformanceObserver</a> interface can be used to observe the
      <a>Performance Timeline</a> to be notified of new performance metrics as
      they are recorded, and optionally buffered performance metrics.</p>
      <p>Each <a>PerformanceObserver</a> has these associated concepts:</p>
      <ul>
        <li>A <dfn>PerformanceObserverCallback</dfn> set on creation.</li>
        <li>A <a>PerformanceEntryList</a> object called the <dfn>observer
        buffer</dfn> that is initially empty.</li>
        <li>A <code>DOMString</code> <dfn>observer type</dfn> which is initially
        <code>"undefined"</code>.</li>
      </ul>
      <p>The `PerformanceObserver(callback)` constructor must create a new
      <a>PerformanceObserver</a> object with <a>PerformanceObserverCallback</a>
      set to <var>callback</var> and then return it.</p>
      <p>A <dfn>registered performance observer</dfn> is a <a>struct</a> consisting of an
      <dfn>observer</dfn> member (a <a>PerformanceObserver</a> object) and an
      <dfn>options list</dfn> member (a list of <a>PerformanceObserverInit</a>
      dictionaries).</p>
      <pre class="idl">
      callback PerformanceObserverCallback = void (PerformanceObserverEntryList entries,
                                                   PerformanceObserver observer);
      [Constructor(PerformanceObserverCallback callback), Exposed=(Window,Worker)]
      interface PerformanceObserver {
        void observe (optional PerformanceObserverInit options);
        void disconnect ();
        PerformanceEntryList takeRecords();
        [SameObject] static readonly attribute FrozenArray&lt;DOMString&gt; supportedEntryTypes;
      };
      </pre>
      <p class="note">To keep the performance overhead to minimum the
      application ought to only subscribe to event types that it is interested
      in, and disconnect the observer once it no longer needs to observe the
      performance data. Filtering by name is not supported, as it would
      implicitly require a subscription for all event types — this is possible,
      but discouraged, as it will generate a significant volume of events.</p>
      <section>
        <h2><dfn>observe()</dfn> method</h2>
        <p>The <a>observe()</a> method instructs the user agent to
        <dfn>register the observer</dfn> and must run these steps:</p>
        <ol data-link-for="PerformanceObserverInit">
<<<<<<< HEAD
          <li>Let <var>observer</var> be the <a>context object</a>.</li>
=======
          <li>Let <var>observer</var> be the <a data-cite=
            "WHATWG-DOM#context-object">context object</a>.</li>
          <li>Let <var>relevantGlobal</var> be <var>observer</var>'s <a data-cite=
          "HTML/webappapis.html#concept-relevant-global">relevant global
          object</a>.</li>
>>>>>>> 9fcb9a48
          <li>If <var>options</var>'s <a>entryTypes</a> and <a>type</a> members
          are both omitted, then <a>throw</a> a
          <a>SyntaxError</a>.</li>
          <li>If <var>options</var>'s <a>entryTypes</a> is present and any other
          member is also present, then
          <a>throw</a> a
          <a>SyntaxError</a>.</li>
          <li>Update or check <var>observer</var>'s <a>observer type</a> by
          running these steps:
            <ol>
              <li>If <var>observer</var>'s <a>observer type</a> is
              <code>"undefined"</code>:
                <ol>
                  <li>If <var>options</var>'s <a>entryTypes</a> member is
                  present, then set <var>observer</var>'s <a>observer type</a>
                  to <code>"multiple"</code>.</li>
                  <li>If <var>options</var>'s <a>type</a> member is present,
                  then set <var>observer</var>'s <a>observer type</a> to
                  <code>"single"</code>.</li>
                </ol>
              </li>
              <li>If <var>observer</var>'s <a>observer type</a> is
              <code>"single"</code> and <var>options</var>'s
              <a>entryTypes</a> member is present, then
              <a>throw</a> an
              <a>InvalidModificationError</a>.
              </li>
              <li>If <var>observer</var>'s <a>observer type</a> is
              <code>"multiple"</code> and <var>options</var>'s <a>type</a>
              member is present, then <a>throw</a>
              an <a>InvalidModificationError</a>.
              </li>
            </ol>
          </li>
          <li>If <var>observer</var>'s <a>observer type</a> is
          <code>"multiple"</code>, run the following steps:
          <ol>
            <li>Let <var>entry types</var> be <var>options</var>'s
            <a>entryTypes</a> sequence.</li>
            <li>Remove all types from <var>entry types</var> that are not
            contained in <var>relevantGlobal</var>'s <a>frozen array of supported
            entry types</a>. The user agent SHOULD notify developers if
            <var>entry types</var> is modified. For example, a console warning
            listing removed types might be appropriate.</li>
            <li>If the resulting <var>entry types</var> sequence is an empty
            sequence, abort these steps. The user agent SHOULD notify developers
            when the steps are aborted to notify that registration has been
            aborted. For example, a console warning might be appropriate.</li>
            <li>If the <a>list of registered performance observer objects</a> of
<<<<<<< HEAD
             <a>relevant
            global object</a> contains a <a>registered performance observer</a>
            whose <a>observer</a> is the <a>context object</a>, replace its
=======
            <var>relevantGlobal</var> contains a <a>registered performance observer</a>
            whose <a>observer</a> is the <a data-cite=
            "WHATWG-DOM#context-object">context object</a>, replace its
>>>>>>> 9fcb9a48
            <a>options list</a> with a list containing <var>options</var> as its
            only item.</li>
            <li>Otherwise, create and append a <a>registered performance
            observer</a> object to the <a>list of registered performance
<<<<<<< HEAD
            observer objects</a> of <a>relevant global
            object</a>, with <a>observer</a> set to the
            <a>context object</a> and
            <a>options list</a> set to a list containing <var>options</var> as
            its only item.</li>
=======
            observer objects</a> of <var>relevantGlobal</var>, with
            <a>observer</a> set to the <a data-cite="WHATWG-DOM#context-object">
            context object</a> and <a>options list</a> set to a list containing
            <var>options</var> as its only item.</li>
>>>>>>> 9fcb9a48
          </ol>
          </li>
          <li>Otherwise, run the following steps:
          <ol>
            <li>Assert that <var>observer</var>'s <a>observer type</a> is
            <code>"single"</code>.</li>
            <li>If <var>options</var>'s <a>type</a> is not contained in the
            <var>relevantGlobal</var>'s <a>frozen array of supported entry types</a>,
            abort these steps. The user agent SHOULD notify developers when this
            happens, for instance via a console warning.</li>
            <li>If the <a>list of registered performance observer objects</a> of
<<<<<<< HEAD
             <a>relevant
            global object</a> contains a <a>registered performance observer</a>
            <var>obs</var> whose <a>observer</a> is the <a>context object</a>:
=======
            <var>relevantGlobal</var> contains a <a>registered performance observer</a>
            <var>obs</var> whose <a>observer</a> is the <a data-cite=
            "WHATWG-DOM#context-object">context object</a>:
>>>>>>> 9fcb9a48
              <ol>
                <li>If <var>obs</var>'s <a>options list</a> contains a
                <a>PerformanceObserverInit</a> item <var>currentOptions</var>
                whose <a>type</a> is equal to <var>options</var>'s <a>type</a>,
                replace <var>currentOptions</var> with <var>options</var> in
                <var>obs</var>'s <a>options list</a>.</li>
                <li>Otherwise, append <var>options</var> to <var>obs</var>'s
                <a>options list</a>.</li>
              </ol>
            </li>
            <li>Otherwise, create and append a
            <a>registered performance observer</a> object to the <a>list of
            registered performance observer objects</a> of
<<<<<<< HEAD
             <a>
            relevant global object</a>, with <a>observer</a> set to the
            <a>context object</a> and
=======
            <var>relevantGlobal</var>, with <a>observer</a> set to the
            <a data-cite="WHATWG-DOM#context-object">context object</a> and
>>>>>>> 9fcb9a48
            <a>options list</a> set to a list containing <var>options</var>
            as its only item.</li>
            <li>If <var>options</var>'s <a>buffered</a> flag is set:
              <ol>
                <li>
                  Let <var>tuple</var> be the <a>relevant performance entry
                  tuple</a> given <var>options</var>'s <a>type</a> as
                  <var>entryType</var>.</li>
                <li>For each <var>entry</var> in <var>tuple</var>'s
                  <a>performance entry buffer</a> <a data-xref-for="list">append</a>
                  <var>entry</var> to the <a>observer buffer</a>.</li>
               </ol>
            </li>
          </ol>
          </li>
        </ol>
        <p class="note">A <a>PerformanceObserver</a> object needs to always call
        <a>observe()</a> with <var>options</var>'s
        <a data-link-for=PerformanceObserverInit>entryTypes</a> set OR always
        call <a>observe()</a> with <var>options</var>'s
        <a data-link-for=PerformanceObserverInit>type</a> set. If one
        <a>PerformanceObserver</a> calls <a>observe()</a> with <a data-link-for=
        PerformanceObserverInit>entryTypes</a> and also calls observe with
        <a data-link-for=PerformanceObserverInit>type</a>, then an exception is
        thrown. This is meant to avoid confusion with how calls would stack.
        When using <a data-link-for=PerformanceObserverInit>entryTypes</a>, no
        other parameters in <a>PerformanceObserverInit</a> can be used. In
        addition, multiple <a>observe()</a> calls will override for backwards
        compatibility and because a single call should suffice in this case. On
        the other hand, when using
        <a data-link-for=PerformanceObserverInit>type</a>, calls will stack
        because a single call can only specify one type. Calling
        <a>observe()</a> with a repeated <a data-link-for=
        PerformanceObserverInit>type</a> will also override.</p>
        <section data-dfn-for="PerformanceObserverInit" data-link-for=
        "PerformanceObserverInit">
          <h2><dfn>PerformanceObserverInit</dfn> dictionary</h2>
          <pre class="idl">
          dictionary PerformanceObserverInit {
            sequence&lt;DOMString&gt; entryTypes;
            DOMString type;
            boolean buffered;
          };
          </pre>
          <dl>
            <dt><dfn>entryTypes</dfn></dt>
            <dd>A list of entry types to be observed. If present, the list MUST
            NOT be empty and all other members MUST NOT be present. Types not
            recognized by the user agent MUST be ignored.</dd>
          </dl>
          <dl>
            <dt><dfn>type</dfn></dt>
            <dd>A single entry type to be observed. A type that is not
            recognized by the user agent MUST be ignored. Other members may be
            present.</dd>
          </dl>
          <dl>
            <dt><dfn>buffered</dfn></dt>
            <dd>A flag to indicate whether buffered entries should be queued
            into observer's buffer.</dd>
          </dl>
        </section>
        <section data-dfn-for="PerformanceObserverEntryList" data-link-for=
        "PerformanceObserverEntryList">
          <h2><dfn>PerformanceObserverEntryList</dfn> interface</h2>
          <pre class="idl">
          [Exposed=(Window,Worker)]
          interface PerformanceObserverEntryList {
            PerformanceEntryList getEntries();
            PerformanceEntryList getEntriesByType (DOMString type);
            PerformanceEntryList getEntriesByName (DOMString name, optional DOMString type);
          };
          </pre>
          <section>
            <h2><dfn>getEntries()</dfn> method</h2>
            <p>Returns a <a>PerformanceEntryList</a> object returned by
            <a>filter buffer by name and type</a> algorithm with the <a>context object</a>'s
            <a>observer buffer</a>, <var>name</var> and <var>type</var> set to
            <code>null</code>.</p>
          </section>
          <section>
            <h2><dfn>getEntriesByType()</dfn> method</h2>
            <p>Returns a <a>PerformanceEntryList</a> object returned by
            <a>filter buffer by name and type</a> algorithm with the <a>context object</a>'s
            <a>observer buffer</a>, <var>name</var> set to <code>null</code>,
            and <var>type</var> set to the method's input <code>type</code>
            parameter.</p>
          </section>
          <section>
            <h2><dfn>getEntriesByName()</dfn> method</h2>
            <p>Returns a <a>PerformanceEntryList</a> object returned by
            <a>filter buffer by name and type</a> algorithm with the <a
           >context object</a>'s
            <a>observer buffer</a>, <var>name</var> set to the method input
            <code>name</code> parameter, and <var>type</var> set to
            <code>null</code> if optional `entryType` is omitted, or set to the
            method's input <code>type</code> parameter otherwise.</p>
          </section>
        </section>
      </section>
      <section>
        <h2><dfn>takeRecords()</dfn> method</h2>
        <p>The <a>takeRecords()</a> method must return a copy of the
        <a>context object</a>'s <a>observer buffer</a>, and also empty
        <a>context object</a>'s <a>observer buffer</a>.</p>
      </section>
      <section>
        <h2><dfn>disconnect()</dfn> method</h2>
        <p>The <a>disconnect()</a> method must remove the <a>context object</a> from the <a>list of
        registered performance observer objects</a> of <a>relevant global
        object</a>, and also empty <a>context object</a>'s <a>observer
        buffer</a>.</p>
      </section>
      <section>
        <h2><a>supportedEntryTypes</a> attribute</h2>
        <p>Each <a data-cite="HTML/webappapis.html#global-object">global object</a>
          has an associated <dfn>frozen array of supported entry types</dfn>, which
          is initialized to the <a data-cite="WEBIDL/#es-frozen-array">FrozenArray</a>
          <a data-cite="WEBIDL/#dfn-create-frozen-array">created</a> from the
          sequence of strings among the <a href=
          "https://w3c.github.io/timing-entrytypes-registry/#registry">registry</a>
          that are supported for the global object, in alphabetical order.
        </p>
        <p>When <dfn>supportedEntryTypes</dfn>'s attribute getter is called, run the following steps:</p>
        <ol>
          <li>Let <var>globalObject</var> be the <a data-cite=
            "HTML/webappapis.html#concept-settings-object-global">environment settings
            object's global object</a>.</li>
          <li>Return <var>globalObject</var>'s
            <a>frozen array of supported entry types</a>.</li>
        </ol>
        <p class="note">This attribute allows web developers to easily know
        which entry types are supported by the user agent.</p>
      </section>
    </section>
  </section>
  <section>
    <h2>Processing</h2>
    <section data-link-for="PerformanceObserver">
      <h2>Queue a <code>PerformanceEntry</code></h2>
      <p>To <dfn>queue a PerformanceEntry</dfn> (<var>new entry</var>),
      run these steps:</p>
      <ol>
        <li>Let <var>interested observers</var> be an initially empty set of
        <a>PerformanceObserver</a> objects.
        </li>
        <li>Let <var>entryType</var> be <var>new entry</var>’s <a data-lt=
        "PerformanceEntry.entryType">entryType</a> value.</li>
        <li>For each <a>registered performance observer</a> (<var>regObs</var>):
          <ol>
            <li>If <var>regObs</var>'s <a>options list</a> contains a
            <a>PerformanceObserverInit</a> item whose
            <a data-link-for="PerformanceObserverInit">entryTypes</a> member
            includes <var>entryType</var> or whose
            <a data-link-for="PerformanceObserverInit">type</a> member equals to
            <var>entryType</var>, append <var>regObs</var>'s <a>observer</a>
            to <var>interested observers</var>.
            </li>
          </ol>
        </li>
        <li>For each <var>observer</var> in <var>interested observers</var>:
          <ol>
            <li>Append <var>new entry</var> to <var>observer</var>'s
            <a>observer buffer</a>.
            </li>
          </ol>
        </li>
        <li>
          Call the <a>determine eligibility for adding a performance entry</a>
          algorithm with <var>tuple</var> set to the <a>relevant performance
          entry tuple</a> given <var>entryType</var>.  If it returns true,
          <a data-xref-for="list">append</a> <var>new entry
          </var> to <var>tuple</var>'s <a>performance entry buffer</a>.</li>
        <li>If the <a>performance observer task queued flag</a> is set,
        terminate these steps.
        </li>
        <li>Set <a>performance observer task queued flag</a>.
        </li>
        <li>
           <a>Queue a task</a>
          that consists of running the following substeps. The <a>task source</a> for the queued
          task is the <i>performance timeline</i> task source.
          <ol>
            <li>Unset <a>performance observer task queued flag</a> for the
            <a>relevant global
            object</a>.
            </li>
            <li>Let <var>notify list</var> be a copy of <a>relevant global
            object</a>'s <a>list of registered performance observer
            objects</a>.
            </li>
            <li>For each <a>PerformanceObserver</a> object <var>po</var> in
            <var>notify list</var>, run these steps:
              <ol>
                <li>Let <var>entries</var> be a copy of <var>po</var>’s <a>observer
                buffer</a>.
                </li>
                <li>Empty <var>po</var>’s <a>observer buffer</a>.
                </li>
                <li>If <var>entries</var> is non-empty, call <var>po</var>’s callback
                with <var>entries</var> as first argument and <var>po</var> as the
                second argument and <a>callback this value</a>. If
                this <a>throw</a>s an exception, <a>report the exception</a>.
                </li>
              </ol>
            </li>
          </ol>
        </li>
      </ol>
      <p>The <i>performance timeline</i> <a>task queue</a> is a low priority queue
      that, if possible, should be processed by the user agent during idle
      periods to minimize impact of performance monitoring code.</p>
    </section>
    <section data-link-for="PerformanceEntry">
      <h2>Filter buffer map by name and type</h2>
      <p>When asked to run the <dfn>filter buffer map by name and type</dfn>
      algorithm with optional <var>name</var> and <var>type</var>, run the
      following steps:</p>
      <ol>
        <li>Let <var>result</var> be an initially empty
        <a>list</a>.</li>
        <li>Let <var>map</var> be the <a>performance entry buffer map</a>
        associated with the
        <a>relevant
        global object</a> of <a>context object</a>.</li>
        <li>Let <var>tuple list</var> be an empty
        <a>list</a>.</li>
        <li>If <var>type</var> is not null, append the result of
        <a>getting the value of entry</a> on
        <var>map</var> given <var>type</var> as
        <a>key</a> to <var>tuple list</var>.
        Otherwise, assign the result of
        <a>get the values</a> on <var>map</var> to
        <var>tuple list</var></li>
        <li>For each <var>tuple</var> in <var>tuple list</var>, run the
        following steps:
          <ol>
            <li>Let <var>buffer</var> be <var>tuple</var>'s <a>performance
            entry buffer</a>.</li>
            <li>If <var>tuple</var>'s <a>availableFromTimeline</a> is false,
            continue to the next <var>tuple</var>.</li>
            <li>Let <var>entries</var> be the result of running <a>filter
            buffer by name and type</a> with <var>buffer</var>, <var>name</var>
            and <var>type</var> as inputs.</li>
            <li>For each <var>entry</var> in <var>entries</var>,
            <a data-xref-for="list">append</a> <var>entry</var> to
            <var>result</var>.</li>
          </ol>
        </li>
        <li>Sort <var>results</var>'s entries in chronological order with
        respect to <a>startTime</a></li>
        <li>Return <var>result</var>.</li>
      </ol>
    </section>
    <section data-link-for="PerformanceEntry">
      <h2>Filter buffer by name and type</h2>
      <p>When asked to run the <dfn>filter buffer by name and type</dfn>
      algorithm, with <var>buffer</var>, <var>name</var>, and <var>type</var>
      as inputs, run the following steps:</p>
      <ol>
        <li>Let <var>result</var> be an initially empty
        <a>list</a>.</li>
        <li>For each <a>PerformanceEntry</a> <var>entry</var> in
        <var>buffer</var>, run the following steps:
          <ol>
            <li>If <var>type</var> is not null and if <var>type</var> does
            not match <var>entry</var>'s <code>entryType</code> attribute in a
             <a>case-sensitive</a> manner, continue to next <var>entry</var>.</li>
            <li>If <var>name</var> is not null and if <var>name</var> does
            not match <var>entry</var>'s <code>name</code> attribute in a
             <a>case-sensitive</a> manner, continue to next <var>entry</var>.</li>
            <li><a data-xref-for="list">append</a>
            <var>entry</var> to <var>result</var>.</li>
          </ol>
        </li>
        <li>Sort <var>results</var>'s entries in chronological order with
        respect to <a>startTime</a></li>
        <li>Return <var>result</var>.</li>
      </ol>
    </section>
    <section data-link-for="PerformanceObserver">
      <h2>Eligibility for adding a PerformanceEntry to a buffer</h2>
      <p>To <dfn>determine eligibility for adding a performance entry</dfn>,
      with required performance entry <var>tuple</var>,
      run the following steps:</p>
      <ol>
        <li>Let <var>num current entries</var> be the size of <var>tuple</var>'s
          <a>performance entry buffer</a>.</li>
        <li>If <var>num current entries</var> is less than <var>tuples</var>'s
          <a>maxBufferSize</a>, return true.</li>
        <li>Return false.</li>
      </ol>
    </section>
  </section>
  <section id="privacy-security">
    <h3>Privacy and Security</h3>
    <p>This specification extends the <a data-cite=
    "hr-time-2#sec-performance">Performance</a> interface defined by
    [[HR-TIME-2]] and provides methods to queue and retrieve entries from the
    <a>performance timeline</a>. Please refer to [[HR-TIME-2]] for privacy and
    security considerations of exposing high-resoluting timing information.</p>
  </section>
  <section>
    <h2>Dependencies</h2>
    <p>The [[HR-TIME]] specification defines the <code><dfn data-cite=
      "hr-time/#dom-domhighrestimestamp">DOMHighResTimeStamp</dfn></code> interface.</p>
    <p>The [[INFRA]] specification defines the following:
      <dfn data-cite="infra" data-xref-for="list">append</dfn>,
      <dfn data-lt="keyed" data-cite="INFRA#map-key">key</dfn>,
      <dfn data-cite="infra">value</dfn>,
      <dfn data-lt="getting the value of entry"
           data-cite="INFRA#map-get">getting the value of an entry</dfn>.
    </p>
    <p>The [[HTML]] specification defines the following:
      <dfn data-cite="HTML/webappapis.html#task-queue">task queue</dfn>.</p>
    <p>The [[WebIDL]] specification defines the following:
      <code><dfn data-cite="WEBIDL#syntaxerror">SyntaxError</dfn></code>,
      <dfn data-cite="WebIDL#es-environment">ECMAScript global environment</dfn>,
      <code><dfn data-cite="WEBIDL#invalidmodificationerror">InvalidModificationError</dfn></code>.
  </section>

  <section class="appendix" id="idl-index"></section>
  <section class="appendix">
    <h2>Acknowledgments</h2>
    <p>Thanks to Arvind Jain, Boris Zbarsky, Jatinder Mann, Nat Duca, Philippe
    Le Hegaret, Ryosuke Niwa, Shubhie Panicker, Todd Reifsteck, Yoav Weiss, and
    Zhiheng Wang, for their contributions to this work.</p>
  </section>
</body>
</html><|MERGE_RESOLUTION|>--- conflicted
+++ resolved
@@ -362,15 +362,11 @@
         <p>The <a>observe()</a> method instructs the user agent to
         <dfn>register the observer</dfn> and must run these steps:</p>
         <ol data-link-for="PerformanceObserverInit">
-<<<<<<< HEAD
-          <li>Let <var>observer</var> be the <a>context object</a>.</li>
-=======
           <li>Let <var>observer</var> be the <a data-cite=
             "WHATWG-DOM#context-object">context object</a>.</li>
           <li>Let <var>relevantGlobal</var> be <var>observer</var>'s <a data-cite=
           "HTML/webappapis.html#concept-relevant-global">relevant global
           object</a>.</li>
->>>>>>> 9fcb9a48
           <li>If <var>options</var>'s <a>entryTypes</a> and <a>type</a> members
           are both omitted, then <a>throw</a> a
           <a>SyntaxError</a>.</li>
@@ -420,31 +416,17 @@
             when the steps are aborted to notify that registration has been
             aborted. For example, a console warning might be appropriate.</li>
             <li>If the <a>list of registered performance observer objects</a> of
-<<<<<<< HEAD
-             <a>relevant
-            global object</a> contains a <a>registered performance observer</a>
-            whose <a>observer</a> is the <a>context object</a>, replace its
-=======
             <var>relevantGlobal</var> contains a <a>registered performance observer</a>
             whose <a>observer</a> is the <a data-cite=
             "WHATWG-DOM#context-object">context object</a>, replace its
->>>>>>> 9fcb9a48
             <a>options list</a> with a list containing <var>options</var> as its
             only item.</li>
             <li>Otherwise, create and append a <a>registered performance
             observer</a> object to the <a>list of registered performance
-<<<<<<< HEAD
-            observer objects</a> of <a>relevant global
-            object</a>, with <a>observer</a> set to the
-            <a>context object</a> and
-            <a>options list</a> set to a list containing <var>options</var> as
-            its only item.</li>
-=======
             observer objects</a> of <var>relevantGlobal</var>, with
             <a>observer</a> set to the <a data-cite="WHATWG-DOM#context-object">
             context object</a> and <a>options list</a> set to a list containing
             <var>options</var> as its only item.</li>
->>>>>>> 9fcb9a48
           </ol>
           </li>
           <li>Otherwise, run the following steps:
@@ -456,15 +438,9 @@
             abort these steps. The user agent SHOULD notify developers when this
             happens, for instance via a console warning.</li>
             <li>If the <a>list of registered performance observer objects</a> of
-<<<<<<< HEAD
-             <a>relevant
-            global object</a> contains a <a>registered performance observer</a>
-            <var>obs</var> whose <a>observer</a> is the <a>context object</a>:
-=======
             <var>relevantGlobal</var> contains a <a>registered performance observer</a>
             <var>obs</var> whose <a>observer</a> is the <a data-cite=
             "WHATWG-DOM#context-object">context object</a>:
->>>>>>> 9fcb9a48
               <ol>
                 <li>If <var>obs</var>'s <a>options list</a> contains a
                 <a>PerformanceObserverInit</a> item <var>currentOptions</var>
@@ -478,14 +454,8 @@
             <li>Otherwise, create and append a
             <a>registered performance observer</a> object to the <a>list of
             registered performance observer objects</a> of
-<<<<<<< HEAD
-             <a>
-            relevant global object</a>, with <a>observer</a> set to the
-            <a>context object</a> and
-=======
             <var>relevantGlobal</var>, with <a>observer</a> set to the
             <a data-cite="WHATWG-DOM#context-object">context object</a> and
->>>>>>> 9fcb9a48
             <a>options list</a> set to a list containing <var>options</var>
             as its only item.</li>
             <li>If <var>options</var>'s <a>buffered</a> flag is set:
